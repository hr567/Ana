--- conflicted
+++ resolved
@@ -69,11 +69,6 @@
 
 #[cfg(test)]
 mod tests {
-<<<<<<< HEAD
-=======
-    // FIXME: These tests fail sometime. But work well most of time.
-
->>>>>>> 45bc3c81
     use super::*;
     use std::env;
     use std::fs;
@@ -113,27 +108,31 @@
     }
 
     #[test]
-    fn test_memory_limit() {
-        set_test_environments();
+    fn test_memory_limit() -> io::Result<()> {
+        env::set_var("ANA_WORK_DIR", env::temp_dir());
+        env::set_var("ANA_JUDGE_ID", "test_launcher");
 
-        let mut input_file = env::temp_dir();
-        input_file.push("test_memory_limit");
-        input_file.set_extension("in");
-        fs::File::create(&input_file)
-            .expect("Failed to create test_memory_limit.in file")
-            .write_all("x='a'; while true; do x=$x$x; done".as_bytes())
-            .expect("Failed to write to test_memory_limit.in file");
+        let input_file =
+            path::Path::new(&env::var("ANA_WORK_DIR").unwrap()).join("test_launcher.in");
+        let output_file =
+            path::Path::new(&env::var("ANA_WORK_DIR").unwrap()).join("test_launcher.out");
+
+        fs::File::create(&input_file)?.write_all(b"x='a'; while true; do x=$x$x; done")?;
         match launch(
             &path::Path::new("bash"),
-            input_file.as_path(),
-            &Limit::new(1.0, 64.0),
-        )
-        .0
+            &input_file,
+            &output_file,
+            1000000,          // 1 Sec
+            64 * 1024 * 1024, // 64 Mb
+        )?
+        .status
         {
-            LaunchReport::MLE => {}
+            LaunchResult::MLE => {}
             _ => panic!("Failed when test memory limit"),
         }
-        fs::remove_file(&input_file).expect("Failed to delete input file after testing");
+        fs::remove_file(&input_file)?;
+        fs::remove_file(&output_file)?;
+        Ok(())
     }
 
     #[test]
