--- conflicted
+++ resolved
@@ -162,15 +162,11 @@
                         real_time,
                     }
                 };
-<<<<<<< HEAD
+
                 let stderr = child.stderr();
                 log::debug!("Generate the process report of {}, {:?}", runtime_dir.display(), &resource_usage);
 
                 let mut message = String::new();
-=======
-                log::debug!("Generate the process report of {}", runtime_dir.display());
-                dbg!(&resource_usage);
->>>>>>> dd0f2787
 
                 let result_type = if resource_usage.memory >= problem_dir.config().limit.memory {
                     ResultType::MemoryLimitExceeded
