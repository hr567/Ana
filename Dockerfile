--- conflicted
+++ resolved
@@ -1,20 +1,4 @@
-<<<<<<< HEAD
 FROM rust:latest AS build
-=======
-FROM ubuntu:16.04 AS build_lrun
-COPY externals/lrun /lrun
-RUN apt-get update && \
-    apt-get install -y --no-install-recommends \
-    sudo \
-    build-essential \
-    libseccomp-dev \
-    rake \
-    g++ && \
-    cd /lrun && \
-    make
-
-FROM rust:latest AS build_ana
->>>>>>> 45bc3c81
 COPY Cargo.toml /Ana/
 COPY src/ /Ana/src
 RUN apt-get update && \
@@ -22,8 +6,8 @@
     libzmq3-dev \
     libclang-dev \
     pkg-config \
-    clang && \
-    cd /Ana && \
+    clang
+RUN cd /Ana && \
     cargo build -v --release
 
 FROM ubuntu:18.04
